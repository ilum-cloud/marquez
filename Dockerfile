FROM eclipse-temurin:17 AS base
WORKDIR /usr/src/app
COPY gradle gradle
COPY gradle.properties gradle.properties
COPY gradlew gradlew
COPY settings.gradle settings.gradle

RUN chmod +x ./gradlew
RUN sed -i 's/\r$//' ./gradlew

FROM base AS build
WORKDIR /usr/src/app
COPY build.gradle build.gradle
COPY api ./api
COPY clients/java ./clients/java
RUN ./gradlew clean :api:shadowJar --no-daemon --refresh-dependencies

FROM eclipse-temurin:17-jre-ubi10-minimal
# Install required runtime tools on UBI minimal and clean up cache
RUN microdnf -y update && \
    microdnf -y install postgresql bash dos2unix && \
    microdnf -y clean all
WORKDIR /usr/src/app
COPY --from=build /usr/src/app/api/build/libs/marquez-*.jar /usr/src/app
COPY marquez.dev.yml marquez.dev.yml
COPY docker/entrypoint.sh entrypoint.sh
<<<<<<< HEAD
RUN chmod +x /usr/src/app/entrypoint.sh
=======
RUN dos2unix entrypoint.sh && \
    chmod +x entrypoint.sh

>>>>>>> 5871a4ba
EXPOSE 5000 5001
ENTRYPOINT ["/usr/src/app/entrypoint.sh"]<|MERGE_RESOLUTION|>--- conflicted
+++ resolved
@@ -24,12 +24,8 @@
 COPY --from=build /usr/src/app/api/build/libs/marquez-*.jar /usr/src/app
 COPY marquez.dev.yml marquez.dev.yml
 COPY docker/entrypoint.sh entrypoint.sh
-<<<<<<< HEAD
-RUN chmod +x /usr/src/app/entrypoint.sh
-=======
 RUN dos2unix entrypoint.sh && \
     chmod +x entrypoint.sh
 
->>>>>>> 5871a4ba
 EXPOSE 5000 5001
 ENTRYPOINT ["/usr/src/app/entrypoint.sh"]